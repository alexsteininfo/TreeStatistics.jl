--- conflicted
+++ resolved
@@ -68,10 +68,6 @@
 
 function simulate!(treemodule::TreeModule, input::MoranInput, rng::AbstractRNG=Random.GLOBAL_RNG; 
     timefunc=exptime, t0=nothing, tmax=nothing)
-<<<<<<< HEAD
-=======
-    
->>>>>>> 0eacf422
     moranprocess!(
         treemodule,
         input.moranrate, 
@@ -87,6 +83,7 @@
 end
 
 function simulate!(treemodule::TreeModule, input::BranchingMoranInput, rng::AbstractRNG=Random.GLOBAL_RNG; 
+    timefunc=exptime, t0=nothing, tmax=nothing)
     timefunc=exptime, t0=nothing, tmax=nothing)
     
     if length(treemodule) < input.Nmax
@@ -128,6 +125,7 @@
 """
 function branchingprocess!(treemodule::TreeModule, birthrate, deathrate, Nmax, μ, mutationdist, 
     tmax, rng::AbstractRNG; timefunc=exptime, t0=nothing)
+    tmax, rng::AbstractRNG; timefunc=exptime, t0=nothing)
 
     # set initial time, population size and next cell ID
     t = !isnothing(t0) ? t0 : maximum(cellnode.data.birthtime for cellnode in treemodule.cells)
@@ -157,13 +155,8 @@
     
 Single update step of branching process.
 """
-<<<<<<< HEAD
-function branchingupdate!(treemodule::TreeModule, birthrate, deathrate, N, t, nextID, μ, mutationdist, rng; 
-    timefunc=exptime)
-=======
 function branchingupdate!(treemodule::TreeModule, birthrate, deathrate, N, t, nextID, μ, 
     mutationdist, rng)
->>>>>>> 0eacf422
 
     #pick a random cell and randomly select its fate (birth or death) with probability 
     #proportional to birth and death rates
@@ -191,11 +184,7 @@
 Simulate a population of cells in `treemodule` with Moran process dynamics.
 """
 function moranprocess!(treemodule::TreeModule, moranrate, tmax, μ, mutationdist, rng; 
-<<<<<<< HEAD
     N=length(treemodule), timefunc=exptime, t0=nothing, moranincludeself=true)
-=======
-    N=length(treemodule), timefunc=exptime, t0=nothing, moranincludeself=true) 
->>>>>>> 0eacf422
 
     # set initial time and next cell ID
     t = !isnothing(t0) ? t0 : maximum(cellnode.data.birthtime for cellnode in treemodule.cells)
@@ -223,6 +212,7 @@
 Single update step of Moran process.
 """
 function moranupdate!(treemodule::TreeModule, t, nextID, μ, mutationdist, rng; 
+    N=length(treemodule), timefunc=timefunc, moranincludeself=true)
     N=length(treemodule), timefunc=timefunc, moranincludeself=true)
 
     #pick a cell to divide and a cell to die
@@ -244,6 +234,7 @@
 end
 
 function asymmetricupdate!(treemodule::TreeModule, t, nextID, μ, mutationdist, rng; 
+    N=length(treemodule), timefunc=timefunc)
     N=length(treemodule), timefunc=timefunc)
 
     #pick a cell to divide
