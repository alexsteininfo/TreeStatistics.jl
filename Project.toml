--- conflicted
+++ resolved
@@ -25,9 +25,7 @@
 StatsPlots = "f3b207a7-027a-5e70-b257-86293d7955fd"
 
 [compat]
-<<<<<<< HEAD
 HypothesisTests = "0.10"
-=======
 StatsFuns = "0.9"
 InvertedIndices = "1"
 DataFrames = "1"
@@ -41,5 +39,4 @@
 GLM = "1"
 LaTeXStrings = "1"
 RecipesBase = "1"
->>>>>>> 5e180721
 julia = "1.6"