name = "SomaticEvolution"
uuid = "7b855ee6-6887-412f-a571-26d20a5a92d7"
authors = ["Jessie Renton <jsr.renton@gmail.com> and contributors"]
version = "0.1.2"

[deps]
AbstractTrees = "1520ce14-60c1-5f80-bbc7-55ef81b5835c"
CSV = "336ed68f-0bac-5ca0-87d4-7b16caf5d00b"
DataFrames = "a93c6f00-e57d-5684-b7b6-d8193f3e46c0"
DelimitedFiles = "8bb1440f-4735-579b-a4ab-409b98df4dab"
Distributions = "31c24e10-a181-5473-b8eb-7969acd0382f"
GLM = "38e38edf-8417-5370-95a0-9cbb8c7f171a"
HypothesisTests = "09f84164-cd44-5f33-b23f-e6b0d136a0d5"
InvertedIndices = "41ab1584-1d38-5bbf-9106-f11c6c58b48f"
JSON = "682c06a0-de6a-54ab-a142-c8b1cf79cde6"
LaTeXStrings = "b964fa9f-0449-5b57-a5c2-d3ea65f4040f"
Plots = "91a5bcdd-55d7-5caf-9e0b-520d859cae80"
Printf = "de0858da-6303-5e67-8744-51eddeeeb8d7"
ProgressMeter = "92933f4c-e287-5a05-a399-4b506db050ca"
PyPlot = "d330b81b-6aea-500a-939a-2ce795aea3ee"
Random = "9a3f8284-a2c9-5f02-9a11-845980a1fd5c"
RecipesBase = "3cdcf5f2-1ef4-517c-9805-6587b60abb01"
Revise = "295af30f-e4ad-537b-8983-00126c2a3abe"
Statistics = "10745b16-79ce-11e8-11f9-7d13ad32a3b2"
StatsBase = "2913bbd2-ae8a-5f71-8c99-4fb6c76f3a91"
StatsFuns = "4c63d2b9-4356-54db-8cca-17b64c39e42c"
StatsPlots = "f3b207a7-027a-5e70-b257-86293d7955fd"

[compat]
<<<<<<< HEAD
AbstractTrees = "0.3"
=======
AbstractTrees = "0.4"
>>>>>>> 602c078f
CSV = "0.10"
DataFrames = "1"
Distributions = "0.25"
GLM = "1"
HypothesisTests = "0.10"
InvertedIndices = "1"
JSON = "0.21"
LaTeXStrings = "1"
Plots = "1"
ProgressMeter = "1"
PyPlot = "2"
RecipesBase = "1"
Revise = "3"
StatsBase = "0.33"
StatsFuns = "0.9, 1"
StatsPlots = "0.14"
julia = "1.6"<|MERGE_RESOLUTION|>--- conflicted
+++ resolved
@@ -27,11 +27,7 @@
 StatsPlots = "f3b207a7-027a-5e70-b257-86293d7955fd"
 
 [compat]
-<<<<<<< HEAD
-AbstractTrees = "0.3"
-=======
 AbstractTrees = "0.4"
->>>>>>> 602c078f
 CSV = "0.10"
 DataFrames = "1"
 Distributions = "0.25"
