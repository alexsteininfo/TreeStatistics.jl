name = "SomaticEvolution"
uuid = "7b855ee6-6887-412f-a571-26d20a5a92d7"
authors = ["Jessie Renton <jsr.renton@gmail.com> and contributors"]
version = "0.1.0"

[deps]
CSV = "336ed68f-0bac-5ca0-87d4-7b16caf5d00b"
DataFrames = "a93c6f00-e57d-5684-b7b6-d8193f3e46c0"
Distributions = "31c24e10-a181-5473-b8eb-7969acd0382f"
GLM = "38e38edf-8417-5370-95a0-9cbb8c7f171a"
HypothesisTests = "09f84164-cd44-5f33-b23f-e6b0d136a0d5"
InvertedIndices = "41ab1584-1d38-5bbf-9106-f11c6c58b48f"
JSON = "682c06a0-de6a-54ab-a142-c8b1cf79cde6"
LaTeXStrings = "b964fa9f-0449-5b57-a5c2-d3ea65f4040f"
Plots = "91a5bcdd-55d7-5caf-9e0b-520d859cae80"
Printf = "de0858da-6303-5e67-8744-51eddeeeb8d7"
ProgressMeter = "92933f4c-e287-5a05-a399-4b506db050ca"
PyPlot = "d330b81b-6aea-500a-939a-2ce795aea3ee"
Random = "9a3f8284-a2c9-5f02-9a11-845980a1fd5c"
RecipesBase = "3cdcf5f2-1ef4-517c-9805-6587b60abb01"
Revise = "295af30f-e4ad-537b-8983-00126c2a3abe"
Statistics = "10745b16-79ce-11e8-11f9-7d13ad32a3b2"
StatsBase = "2913bbd2-ae8a-5f71-8c99-4fb6c76f3a91"
StatsFuns = "4c63d2b9-4356-54db-8cca-17b64c39e42c"
StatsPlots = "f3b207a7-027a-5e70-b257-86293d7955fd"

[compat]
<<<<<<< HEAD
Revise = "3"
=======
Distributions = "0.25"
ProgressMeter = "1"
GLM = "1"
LaTeXStrings = "1"
RecipesBase = "1"
>>>>>>> e10dc2c3
julia = "1.6"<|MERGE_RESOLUTION|>--- conflicted
+++ resolved
@@ -25,13 +25,10 @@
 StatsPlots = "f3b207a7-027a-5e70-b257-86293d7955fd"
 
 [compat]
-<<<<<<< HEAD
 Revise = "3"
-=======
 Distributions = "0.25"
 ProgressMeter = "1"
 GLM = "1"
 LaTeXStrings = "1"
 RecipesBase = "1"
->>>>>>> e10dc2c3
 julia = "1.6"