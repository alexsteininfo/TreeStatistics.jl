--- conflicted
+++ resolved
@@ -175,7 +175,6 @@
     @test pairwise_fixed_differences_clonal(population) == (Dict(68 => 1, 102 => 1, 54 => 1), Dict(42 => 1, 32 => 1, 66 => 1))
 end
 
-<<<<<<< HEAD
 @testset "allelefreq" begin
     @testset "cell subset size" begin
         root = getsingleroot(module1.cells)
@@ -190,11 +189,11 @@
     @test SomaticEvolution.cell_subset_size(getsingleroot(allcellnodes), allcellnodes) == length(allcellnodes)
     @test countmap(Vector{Int64}(getallelefreq(module1, 2).*6)) == Dict(1 => 68, 2 => 20, 3 => 42)
     @test countmap(Vector{Int64}(getallelefreq(population, 2).*18)) == Dict(1 => 244, 2 => 106, 3 => 93, 6 => 19, 9 => 3)
-=======
+end
+
 @testset "mutation statistics" begin
     @test clonal_mutations.(population) == [42, 32, 66]
     @test all(average_mutations.(population) .≈ [78.0, 106.0, 108.0])
->>>>>>> 0cf1e6d9
 end
 
 @testset "module splitting with replacement" begin
